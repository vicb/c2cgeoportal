--- conflicted
+++ resolved
@@ -5,7 +5,6 @@
 
 -------------------------------
 
-<<<<<<< HEAD
 Wed, 14 Dec 2011 17:49:36 +0100
 
 This migration concerns the changes about distributing c2cgeoportal as an egg
@@ -40,13 +39,14 @@
     "C2C internal pypi server, http://pypi.camptocamp.net/internal-pypi, <login>, <password>"
 (where <login> and <password> are to be replaced by the the Camptocamp internal
 pypi server login/password)
-=======
+
+-------------------------------
+
 Wed, 14 Dec 2011 17:17:56 +0100
 
 The files jsbuild/CONST_app.cfg and jsbuild/app.cfg should be merged together.
 Finally jsbuild/CONST_app.cfg should be removed and all jsbuild configuration
 should sit in jsbuild/app.cfg.
->>>>>>> 809284ac
 
 -------------------------------
 
